use std::result;
use std::backtrace::Backtrace;
use thiserror::Error;


/// A type alias that forces the usage of the custom error type.
pub type Result<T> = result::Result<T, GlobalError>;

/// Custom error type for handling errors.
#[derive(Error, Debug)]
pub enum GlobalError {
    #[error("Configuration Error")]
    ConfigError {
        #[from]
        source: config::ConfigError,
        backtrace: Backtrace,
    },
    #[error("Poison Error")]
    PoisonError,
<<<<<<< HEAD
    #[error("IO Error")]
    IoError {
        #[from]
        source: std::io::Error,
        backtrace: Backtrace,
    },
    #[error("Clap Error")]
    ClapError {
        source: clap::Error,
        backtrace: Backtrace,
    },
    #[error("Undefined Error")]
    Undefined {
        backtrace: Backtrace,
    },
}

impl<T> From<std::sync::PoisonError<T>> for GlobalError {
=======
    IoError,
    ClapError,
    LoggerError,
}

impl fmt::Display for ErrorKind {
    fn fmt(&self, f: &mut fmt::Formatter) -> fmt::Result {
        write!(f, "Undefined Error")
    }
}

impl From<ErrorKind> for Error {
    fn from(kind: ErrorKind) -> Error {
        Error {
            inner: Context::new(kind),
        }
    }
}

impl From<Context<ErrorKind>> for Error {
    fn from(inner: failure::Context<ErrorKind>) -> Error {
        Error { inner }
    }
}

impl From<config::ConfigError> for Error {
    fn from(err: config::ConfigError) -> Self {
        Error {
            inner: err.context(ErrorKind::ConfigError),
        }
    }
}

impl<T> From<std::sync::PoisonError<T>> for Error {
>>>>>>> 0a2541f3
    fn from(_err: std::sync::PoisonError<T>) -> Self {
        GlobalError::PoisonError
    }
}

impl From<log::SetLoggerError> for Error {
    fn from(err: log::SetLoggerError) -> Self {
        Error {
            inner: err.context(ErrorKind::LoggerError),
        }
    }
}<|MERGE_RESOLUTION|>--- conflicted
+++ resolved
@@ -17,7 +17,6 @@
     },
     #[error("Poison Error")]
     PoisonError,
-<<<<<<< HEAD
     #[error("IO Error")]
     IoError {
         #[from]
@@ -36,7 +35,6 @@
 }
 
 impl<T> From<std::sync::PoisonError<T>> for GlobalError {
-=======
     IoError,
     ClapError,
     LoggerError,
@@ -71,7 +69,6 @@
 }
 
 impl<T> From<std::sync::PoisonError<T>> for Error {
->>>>>>> 0a2541f3
     fn from(_err: std::sync::PoisonError<T>) -> Self {
         GlobalError::PoisonError
     }
